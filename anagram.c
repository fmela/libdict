--- conflicted
+++ resolved
@@ -86,10 +86,7 @@
 	    }
 	    printf("\n");
 	}
-<<<<<<< HEAD
 	word = rb_itor_data(itor);
-=======
->>>>>>> 2e1d2bf6
 	while (word) {
 	    WordList *next = word->next;
 	    free(word->word);
